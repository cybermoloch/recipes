--- conflicted
+++ resolved
@@ -100,19 +100,13 @@
   }
   
   if (!config.id) {
-<<<<<<< HEAD
     errorMessages.push(`⚠️ It looks like your "package.json" does not contain an "id" field.
-    ↪ Please make sure the "id" field contains a unique ID made of lowercase letters (a-z) and hyphens (-)
+    ↪ Please make sure the "id" field contains a unique ID made of lowercase letters (a-z), numbers (0-9), hyphens (-), periods (.), and underscores (_)
     ℹ For more information about the package.json file visit: https://github.com/getferdi/recipes/blob/master/docs/configuration.md`);
   } else if (!/^[a-z._\-]+$/.test(config.id)) {
     errorMessages.push(`⚠️ It looks like your "package.json" defines an invalid recipe ID.
-    ↪ Please make sure the "id" field only contains lowercase letters (a-z) and hyphens (-)
-    ℹ For more information about the package.json file visit: https://github.com/getferdi/recipes/blob/master/docs/configuration.md`);
-=======
-    configErrors.push("Your package.json contains no 'id' field. This field should contain a unique ID made of lowercase letters (a-z), numbers (0-9), hyphens (-), periods (.), and underscores (_)");
-  } else if (!/^[a-z0-9._\-]+$/.test(config.id)) {
-    configErrors.push("Your package.json defines an invalid recipe ID. Please make sure the 'id' field only contains lowercase letters (a-z), numbers (0-9), hyphens (-), periods (.), and underscores (_)");
->>>>>>> 773fc0f4
+    ↪ Please make sure the "id" field only contains lowercase letters (a-z), numbers (0-9), hyphens (-), periods (.), and underscores (_)
+    ℹ For more information about the package.json file visit: https://github.com/getferdi/recipes/blob/master/docs/configuration.md`);
   }
   if (!config.name) {
     errorMessages.push(`⚠️ It looks like your "package.json" does not contain a "name" field.
